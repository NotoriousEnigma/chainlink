--- conflicted
+++ resolved
@@ -487,7 +487,7 @@
     external_job_id: string | null
     createdAt: time.Time
   }
-<<<<<<< HEAD
+
   /**
    * Request to begin the process of registering a new MFA token
    */
@@ -525,8 +525,6 @@
       clientDataJSON: string
     }
   }
-  
-=======
 
   export interface UpdateJobProposalSpecRequest {
     spec: string
@@ -535,7 +533,6 @@
   export interface FeatureFlag {
     enabled: boolean
   }
->>>>>>> e4b4ca45
 }
 
 export interface PipelineTaskRun {
