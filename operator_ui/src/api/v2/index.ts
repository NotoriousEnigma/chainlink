import { Api } from 'utils/json-api-client'
import { BridgeTypes } from './bridgeTypes'
import { BulkDeleteRuns } from './bulkDeleteRuns'
import { Chains } from './chains'
import { CSAKeys } from './csaKeys'
import { Config } from './config'
import { Features } from './features'
import { FeedsManagers } from './feedsManagers'
import { Jobs } from './jobs'
import { JobProposals } from './jobProposals'
import { OcrKeys } from './ocrKeys'
import { P2PKeys } from './p2pKeys'
import { Runs } from './runs'
import { Transactions } from './transactions'
import { User } from './user'
import { LogConfig } from './logConfig'
<<<<<<< HEAD
import { WebAuthn } from './webauthn'
=======
import { Nodes } from './nodes'
>>>>>>> e4b4ca45

export class V2 {
  constructor(private api: Api) {}

  public bridgeTypes = new BridgeTypes(this.api)
  public bulkDeleteRuns = new BulkDeleteRuns(this.api)
  public chains = new Chains(this.api)
  public csaKeys = new CSAKeys(this.api)
  public config = new Config(this.api)
  public features = new Features(this.api)
  public feedsManagers = new FeedsManagers(this.api)
  public logConfig = new LogConfig(this.api)
  public nodes = new Nodes(this.api)
  public jobs = new Jobs(this.api)
  public jobProposals = new JobProposals(this.api)
  public ocrKeys = new OcrKeys(this.api)
  public p2pKeys = new P2PKeys(this.api)
<<<<<<< HEAD
  public jobs = new Jobs(this.api)
  public ocrRuns = new OcrRuns(this.api)
  public logConfig = new LogConfig(this.api)
  public csaKeys = new CSAKeys(this.api)
  public webauthn = new WebAuthn(this.api)
=======
  public runs = new Runs(this.api)
  public transactions = new Transactions(this.api)
  public user = new User(this.api)
>>>>>>> e4b4ca45
}<|MERGE_RESOLUTION|>--- conflicted
+++ resolved
@@ -14,11 +14,8 @@
 import { Transactions } from './transactions'
 import { User } from './user'
 import { LogConfig } from './logConfig'
-<<<<<<< HEAD
+import { Nodes } from './nodes'
 import { WebAuthn } from './webauthn'
-=======
-import { Nodes } from './nodes'
->>>>>>> e4b4ca45
 
 export class V2 {
   constructor(private api: Api) {}
@@ -36,15 +33,8 @@
   public jobProposals = new JobProposals(this.api)
   public ocrKeys = new OcrKeys(this.api)
   public p2pKeys = new P2PKeys(this.api)
-<<<<<<< HEAD
-  public jobs = new Jobs(this.api)
-  public ocrRuns = new OcrRuns(this.api)
-  public logConfig = new LogConfig(this.api)
-  public csaKeys = new CSAKeys(this.api)
-  public webauthn = new WebAuthn(this.api)
-=======
   public runs = new Runs(this.api)
   public transactions = new Transactions(this.api)
   public user = new User(this.api)
->>>>>>> e4b4ca45
+  public webauthn = new WebAuthn(this.api)
 }