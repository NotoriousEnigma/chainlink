package config

import (
	"fmt"
	"math/big"
	"time"

	"github.com/smartcontractkit/chainlink/core/assets"
	"github.com/smartcontractkit/chainlink/core/chains"
)

var (
<<<<<<< HEAD
=======
	// DefaultGasFeeCap is the default value to use for Fee Cap in EIP-1559 transactions
>>>>>>> 27b4494b
	DefaultGasFeeCap                     = assets.GWei(100)
	DefaultGasLimit               uint64 = 500000
	DefaultGasPrice                      = assets.GWei(20)
	DefaultGasTip                        = assets.GWei(0)
	DefaultMinimumContractPayment        = assets.NewLinkFromJuels(10000000000000) // 0.00001 LINK
)

type (
	// chainSpecificConfigDefaultSet lists the config defaults specific to a particular chain ID
	chainSpecificConfigDefaultSet struct {
		balanceMonitorEnabled                          bool
		balanceMonitorBlockDelay                       uint16
		blockEmissionIdleWarningThreshold              time.Duration
		blockHistoryEstimatorBatchSize                 uint32
		blockHistoryEstimatorBlockDelay                uint16
		blockHistoryEstimatorBlockHistorySize          uint16
		blockHistoryEstimatorEIP1559FeeCapBufferBlocks *uint16
		blockHistoryEstimatorTransactionPercentile     uint16
		chainType                                      chains.ChainType
		eip1559DynamicFees                             bool
		ethTxReaperInterval                            time.Duration
		ethTxReaperThreshold                           time.Duration
		ethTxResendAfterThreshold                      time.Duration
		finalityDepth                                  uint32
		flagsContractAddress                           string
		gasBumpPercent                                 uint16
		gasBumpThreshold                               uint64
		gasBumpTxDepth                                 uint16
		gasBumpWei                                     big.Int
		gasEstimatorMode                               string
		gasFeeCapDefault                               big.Int
		gasLimitDefault                                uint64
		gasLimitMultiplier                             float32
		gasLimitTransfer                               uint64
		gasPriceDefault                                big.Int
		gasTipCapDefault                               big.Int
		gasTipCapMinimum                               big.Int
		headTrackerHistoryDepth                        uint32
		headTrackerMaxBufferSize                       uint32
		headTrackerSamplingInterval                    time.Duration
		linkContractAddress                            string
		logBackfillBatchSize                           uint32
		maxGasPriceWei                                 big.Int
		maxInFlightTransactions                        uint32
		maxQueuedTransactions                          uint64
		minGasPriceWei                                 big.Int
		minIncomingConfirmations                       uint32
		minRequiredOutgoingConfirmations               uint64
		minimumContractPayment                         *assets.Link
		nonceAutoSync                                  bool
<<<<<<< HEAD
		ocrContractConfirmations                       uint16
=======
>>>>>>> 27b4494b
		rpcDefaultBatchSize                            uint32
		// set true if fully configured
		complete bool

		// Chain specific OCR1 config
		ocrContractConfirmations              uint16
		ocrContractTransmitterTransmitTimeout time.Duration
		ocrDatabaseTimeout                    time.Duration
		ocrObservationGracePeriod             time.Duration
	}
)

var chainSpecificConfigDefaultSets map[int64]chainSpecificConfigDefaultSet

// fallbackDefaultSet represents the "base layer" of config defaults
// It can be overridden on a per-chain basis and may be used if the chain is unknown
var fallbackDefaultSet chainSpecificConfigDefaultSet

func init() {
	setChainSpecificConfigDefaultSets()
}

func setChainSpecificConfigDefaultSets() {
	// --------------------------IMPORTANT---------------------------
	// All config sets should "inherit" from fallbackDefaultSet and overwrite
	// fields as necessary. Do not create a new chainSpecificConfigDefaultSet from
	// scratch for a particular chain, since it may accidentally contain zero
	// values.
	// Be sure to copy and --not modify-- fallbackDefaultSet!
	// TODO: We should probably move these to TOML or JSON files
	// See: https://app.clubhouse.io/chainlinklabs/story/11091/chain-chainSpecificConfigDefaultSets-should-move-to-toml-json-files

	fallbackDefaultSet = chainSpecificConfigDefaultSet{
		balanceMonitorEnabled:                      true,
		balanceMonitorBlockDelay:                   1,
		blockEmissionIdleWarningThreshold:          1 * time.Minute,
		blockHistoryEstimatorBatchSize:             4, // FIXME: Workaround `websocket: read limit exceeded` until https://app.clubhouse.io/chainlinklabs/story/6717/geth-websockets-can-sometimes-go-bad-under-heavy-load-proposal-for-eth-node-balancer
		blockHistoryEstimatorBlockDelay:            1,
		blockHistoryEstimatorBlockHistorySize:      16,
		blockHistoryEstimatorTransactionPercentile: 60,
<<<<<<< HEAD
		chainType:                        "",
		eip1559DynamicFees:               false,
		ethTxReaperInterval:              1 * time.Hour,
		ethTxReaperThreshold:             168 * time.Hour,
		ethTxResendAfterThreshold:        1 * time.Minute,
		finalityDepth:                    50,
		gasBumpPercent:                   20,
		gasBumpThreshold:                 3,
		gasBumpTxDepth:                   10,
		gasBumpWei:                       *assets.GWei(5),
		gasEstimatorMode:                 "BlockHistory",
		gasFeeCapDefault:                 *DefaultGasFeeCap,
		gasLimitDefault:                  DefaultGasLimit,
		gasLimitMultiplier:               1.0,
		gasLimitTransfer:                 21000,
		gasPriceDefault:                  *DefaultGasPrice,
		gasTipCapDefault:                 *DefaultGasTip,
		gasTipCapMinimum:                 *big.NewInt(0),
		headTrackerHistoryDepth:          100,
		headTrackerMaxBufferSize:         3,
		headTrackerSamplingInterval:      1 * time.Second,
		linkContractAddress:              "",
		logBackfillBatchSize:             100,
		maxGasPriceWei:                   *assets.GWei(5000),
		maxInFlightTransactions:          16,
		maxQueuedTransactions:            250,
		minGasPriceWei:                   *assets.GWei(1),
		minIncomingConfirmations:         3,
		minRequiredOutgoingConfirmations: 12,
		minimumContractPayment:           DefaultMinimumContractPayment,
		nonceAutoSync:                    true,
		ocrContractConfirmations:         4,
		rpcDefaultBatchSize:              100,
		complete:                         true,
=======
		chainType:                             "",
		eip1559DynamicFees:                    false,
		ethTxReaperInterval:                   1 * time.Hour,
		ethTxReaperThreshold:                  168 * time.Hour,
		ethTxResendAfterThreshold:             1 * time.Minute,
		finalityDepth:                         50,
		gasBumpPercent:                        20,
		gasBumpThreshold:                      3,
		gasBumpTxDepth:                        10,
		gasBumpWei:                            *assets.GWei(5),
		gasEstimatorMode:                      "BlockHistory",
		gasFeeCapDefault:                      *DefaultGasFeeCap,
		gasLimitDefault:                       DefaultGasLimit,
		gasLimitMultiplier:                    1.0,
		gasLimitTransfer:                      21000,
		gasPriceDefault:                       *DefaultGasPrice,
		gasTipCapDefault:                      *DefaultGasTip,
		gasTipCapMinimum:                      *big.NewInt(0),
		headTrackerHistoryDepth:               100,
		headTrackerMaxBufferSize:              3,
		headTrackerSamplingInterval:           1 * time.Second,
		linkContractAddress:                   "",
		logBackfillBatchSize:                  100,
		maxGasPriceWei:                        *assets.GWei(5000),
		maxInFlightTransactions:               16,
		maxQueuedTransactions:                 250,
		minGasPriceWei:                        *assets.GWei(1),
		minIncomingConfirmations:              3,
		minRequiredOutgoingConfirmations:      12,
		minimumContractPayment:                DefaultMinimumContractPayment,
		nonceAutoSync:                         true,
		ocrContractConfirmations:              4,
		ocrContractTransmitterTransmitTimeout: 10 * time.Second,
		ocrDatabaseTimeout:                    10 * time.Second,
		ocrObservationGracePeriod:             1 * time.Second,
		rpcDefaultBatchSize:                   100,
		complete:                              true,
>>>>>>> 27b4494b
	}

	mainnet := fallbackDefaultSet
	mainnet.linkContractAddress = "0x514910771AF9Ca656af840dff83E8264EcF986CA"
	mainnet.minimumContractPayment = assets.NewLinkFromJuels(100000000000000000) // 0.1 LINK
	mainnet.blockHistoryEstimatorBlockHistorySize = 12                           // mainnet has longer block times than everything else, so ideally this is kept small to keep it responsive
	// NOTE: There are probably other variables we can tweak for Kovan and other
	// test chains, but the defaults have been working fine and if it ain't
	// broke, don't fix it.
	ropsten := mainnet
	ropsten.linkContractAddress = "0x20fe562d797a42dcb3399062ae9546cd06f63280"
	kovan := mainnet
	kovan.linkContractAddress = "0xa36085F69e2889c224210F603D836748e7dC0088"
	goerli := mainnet
	goerli.linkContractAddress = "0x326c977e6efc84e512bb9c30f76e30c160ed06fb"
	rinkeby := mainnet
	rinkeby.linkContractAddress = "0x01BE23585060835E02B77ef475b0Cc51aA1e0709"

	// xDai currently uses AuRa (like Parity) consensus so finality rules will be similar to parity
	// See: https://www.poa.network/for-users/whitepaper/poadao-v1/proof-of-authority
	// NOTE: xDai is planning to move to Honeybadger BFT which might have different finality guarantees
	// https://www.xdaichain.com/for-validators/consensus/honeybadger-bft-consensus
	// For worst case re-org depth on AuRa, assume 2n+2 (see: https://github.com/poanetwork/wiki/wiki/Aura-Consensus-Protocol-Audit)
	// With xDai's current maximum of 19 validators then 40 blocks is the maximum possible re-org)
	// The mainnet default of 50 blocks is ok here
	xDaiMainnet := fallbackDefaultSet
	xDaiMainnet.chainType = chains.XDai
	xDaiMainnet.gasBumpThreshold = 3 // 15s delay since feeds update every minute in volatile situations
	xDaiMainnet.gasPriceDefault = *assets.GWei(1)
	xDaiMainnet.minGasPriceWei = *assets.GWei(1) // 1 Gwei is the minimum accepted by the validators (unless whitelisted)
	xDaiMainnet.maxGasPriceWei = *assets.GWei(500)
	xDaiMainnet.linkContractAddress = "0xE2e73A1c69ecF83F464EFCE6A5be353a37cA09b2"

	// BSC uses Clique consensus with ~3s block times
	// Clique offers finality within (N/2)+1 blocks where N is number of signers
	// There are 21 BSC validators so theoretically finality should occur after 21/2+1 = 11 blocks
	bscMainnet := fallbackDefaultSet
	bscMainnet.balanceMonitorBlockDelay = 2
	bscMainnet.blockEmissionIdleWarningThreshold = 15 * time.Second
	bscMainnet.blockHistoryEstimatorBlockDelay = 2
	bscMainnet.blockHistoryEstimatorBlockHistorySize = 24
	bscMainnet.ethTxResendAfterThreshold = 1 * time.Minute
	bscMainnet.finalityDepth = 50   // Keeping this >> 11 because it's not expensive and gives us a safety margin
	bscMainnet.gasBumpThreshold = 5 // 15s delay since feeds update every minute in volatile situations
	bscMainnet.gasBumpWei = *assets.GWei(5)
	bscMainnet.gasPriceDefault = *assets.GWei(5)
	bscMainnet.headTrackerHistoryDepth = 100
	bscMainnet.headTrackerSamplingInterval = 1 * time.Second
	bscMainnet.linkContractAddress = "0x404460c6a5ede2d891e8297795264fde62adbb75"
	bscMainnet.minGasPriceWei = *assets.GWei(1)
	bscMainnet.minIncomingConfirmations = 3
	bscMainnet.minRequiredOutgoingConfirmations = 12
	bscMainnet.ocrDatabaseTimeout = 2 * time.Second
	bscMainnet.ocrContractTransmitterTransmitTimeout = 2 * time.Second
	bscMainnet.ocrObservationGracePeriod = 500 * time.Millisecond

	hecoMainnet := bscMainnet

	// Polygon has a 1s block time and looser finality guarantees than ereum.
	// Re-orgs have been observed at 64 blocks or even deeper
	polygonMainnet := fallbackDefaultSet
	polygonMainnet.balanceMonitorBlockDelay = 13 // equivalent of 1 eth block seems reasonable
	polygonMainnet.finalityDepth = 200           // A sprint is 64 blocks long and doesn't guarantee finality. To be safe we take three sprints (192 blocks) plus a safety margin
	polygonMainnet.gasBumpThreshold = 5          // 10s delay since feeds update every minute in volatile situations
	polygonMainnet.gasBumpWei = *assets.GWei(20)
	polygonMainnet.gasPriceDefault = *assets.GWei(1)
	polygonMainnet.headTrackerHistoryDepth = 250 // FinalityDepth + safety margin
	polygonMainnet.headTrackerSamplingInterval = 1 * time.Second
	polygonMainnet.blockEmissionIdleWarningThreshold = 15 * time.Second
	polygonMainnet.maxQueuedTransactions = 2000        // Since re-orgs on Polygon can be so large, we need a large safety buffer to allow time for the queue to clear down before we start dropping transactions
	polygonMainnet.maxGasPriceWei = *assets.UEther(50) // 50,000 GWei
	polygonMainnet.minGasPriceWei = *assets.GWei(1)
	polygonMainnet.ethTxResendAfterThreshold = 5 * time.Minute // 5 minutes is roughly 300 blocks on Polygon. Since re-orgs occur often and can be deep we want to avoid overloading the node with a ton of re-sent unconfirmed transactions.
	polygonMainnet.blockHistoryEstimatorBlockDelay = 10        // Must be set to something large here because Polygon has so many re-orgs that otherwise we are constantly refetching
	polygonMainnet.blockHistoryEstimatorBlockHistorySize = 24
	polygonMainnet.linkContractAddress = "0xb0897686c545045afc77cf20ec7a532e3120e0f1"
	polygonMainnet.minIncomingConfirmations = 5
	polygonMainnet.minRequiredOutgoingConfirmations = 12
	polygonMumbai := polygonMainnet
	polygonMumbai.linkContractAddress = "0x326C977E6efc84E512bB9C30f76E30c160eD06FB"

	// Arbitrum is an L2 chain. Pending proper L2 support, for now we rely on their sequencer
	arbitrumMainnet := fallbackDefaultSet
	arbitrumMainnet.chainType = chains.Arbitrum
	arbitrumMainnet.gasBumpThreshold = 0 // Disable gas bumping on arbitrum
	arbitrumMainnet.gasLimitDefault = 7000000
	arbitrumMainnet.gasLimitTransfer = 800000            // estimating gas returns 695,344 so 800,000 should be safe with some buffer
	arbitrumMainnet.gasPriceDefault = *assets.GWei(1000) // Arbitrum uses something like a Vickrey auction model where gas price represents a "max bid". In practice we usually pay much less
	arbitrumMainnet.maxGasPriceWei = *assets.GWei(1000)  // Fix the gas price
	arbitrumMainnet.minGasPriceWei = *assets.GWei(1000)  // Fix the gas price
	arbitrumMainnet.gasEstimatorMode = "FixedPrice"
	arbitrumMainnet.blockHistoryEstimatorBlockHistorySize = 0 // Force an error if someone set GAS_UPDATER_ENABLED=true by accident; we never want to run the block history estimator on arbitrum
	arbitrumMainnet.linkContractAddress = "0xf97f4df75117a78c1A5a0DBb814Af92458539FB4"
	arbitrumMainnet.ocrContractConfirmations = 1
	arbitrumRinkeby := arbitrumMainnet
	arbitrumRinkeby.linkContractAddress = "0x615fBe6372676474d9e6933d310469c9b68e9726"

	// Optimism is an L2 chain. Pending proper L2 support, for now we rely on their sequencer
	optimismMainnet := fallbackDefaultSet
	optimismMainnet.balanceMonitorBlockDelay = 0
	optimismMainnet.blockHistoryEstimatorBlockHistorySize = 0 // Force an error if someone set GAS_UPDATER_ENABLED=true by accident; we never want to run the block history estimator on optimism
	optimismMainnet.chainType = chains.Optimism
	optimismMainnet.ethTxResendAfterThreshold = 15 * time.Second
	optimismMainnet.finalityDepth = 1    // Sequencer offers absolute finality as long as no re-org longer than 20 blocks occurs on main chain this event would require special handling (new txm)
	optimismMainnet.gasBumpThreshold = 0 // Never bump gas on optimism
	optimismMainnet.gasEstimatorMode = "Optimism2"
	optimismMainnet.headTrackerHistoryDepth = 10
	optimismMainnet.headTrackerSamplingInterval = 1 * time.Second
	optimismMainnet.linkContractAddress = "0x350a791Bfc2C21F9Ed5d10980Dad2e2638ffa7f6"
	optimismMainnet.minIncomingConfirmations = 1
	optimismMainnet.minGasPriceWei = *big.NewInt(0) // Optimism uses the Optimism2 estimator; we don't want to place any limits on the minimum gas price
	optimismMainnet.minRequiredOutgoingConfirmations = 0
	optimismMainnet.ocrContractConfirmations = 1
	optimismKovan := optimismMainnet
	optimismKovan.blockEmissionIdleWarningThreshold = 30 * time.Minute
	optimismKovan.linkContractAddress = "0x4911b761993b9c8c0d14Ba2d86902AF6B0074F5B"

	// Fantom
	fantomMainnet := fallbackDefaultSet
	fantomMainnet.gasPriceDefault = *assets.GWei(15)
	fantomMainnet.linkContractAddress = "0x6f43ff82cca38001b6699a8ac47a2d0e66939407"
	fantomMainnet.minIncomingConfirmations = 3
	fantomMainnet.minRequiredOutgoingConfirmations = 2
	fantomTestnet := fantomMainnet
	fantomTestnet.linkContractAddress = "0xfafedb041c0dd4fa2dc0d87a6b0979ee6fa7af5f"

	// RSK
	// RSK prices its txes in sats not wei
	rskMainnet := fallbackDefaultSet
	rskMainnet.gasPriceDefault = *big.NewInt(50000000) // It's about 100 times more expensive than Wei, very roughly speaking
	rskMainnet.linkContractAddress = "0x14adae34bef7ca957ce2dde5add97ea050123827"
	rskMainnet.maxGasPriceWei = *big.NewInt(50000000000)
	rskMainnet.gasFeeCapDefault = *big.NewInt(100000000) // rsk does not yet support EIP-1559 but this allows validation to pass
	rskMainnet.minGasPriceWei = *big.NewInt(0)
	rskMainnet.minimumContractPayment = assets.NewLinkFromJuels(1000000000000000)
	rskTestnet := rskMainnet
	rskTestnet.linkContractAddress = "0x8bbbd80981fe76d44854d8df305e8985c19f0e78"

	// Avalanche
	avalancheMainnet := fallbackDefaultSet
	avalancheMainnet.linkContractAddress = "0x5947BB275c521040051D82396192181b413227A3"
	avalancheMainnet.finalityDepth = 1
	avalancheMainnet.gasEstimatorMode = "BlockHistory"
	avalancheMainnet.gasPriceDefault = *assets.GWei(25)
	avalancheMainnet.maxGasPriceWei = *assets.GWei(1000)
	avalancheMainnet.minGasPriceWei = *assets.GWei(25)
	avalancheMainnet.blockHistoryEstimatorBlockHistorySize = 24 // Average block time of 2s
	avalancheMainnet.blockHistoryEstimatorBlockDelay = 2
	avalancheMainnet.minIncomingConfirmations = 1
	avalancheMainnet.minRequiredOutgoingConfirmations = 1
	avalancheMainnet.ocrContractConfirmations = 1

	avalancheFuji := avalancheMainnet
	avalancheFuji.linkContractAddress = "0x0b9d5D9136855f6FEc3c0993feE6E9CE8a297846"

	// Harmony
	harmonyMainnet := fallbackDefaultSet
	harmonyMainnet.linkContractAddress = "0x218532a12a389a4a92fC0C5Fb22901D1c19198aA"
	harmonyMainnet.gasPriceDefault = *assets.GWei(5)
	harmonyMainnet.minIncomingConfirmations = 1
	harmonyMainnet.minRequiredOutgoingConfirmations = 2
	harmonyTestnet := harmonyMainnet
	harmonyTestnet.linkContractAddress = "0x8b12Ac23BFe11cAb03a634C1F117D64a7f2cFD3e"

	// OKExChain
	// (stubbed so that the ChainType is autoset for known IDs)
	okxMainnet := fallbackDefaultSet
	okxMainnet.chainType = chains.ExChain

	okxTestnet := okxMainnet

	chainSpecificConfigDefaultSets = make(map[int64]chainSpecificConfigDefaultSet)
	chainSpecificConfigDefaultSets[1] = mainnet
	chainSpecificConfigDefaultSets[3] = ropsten
	chainSpecificConfigDefaultSets[4] = rinkeby
	chainSpecificConfigDefaultSets[5] = goerli
	chainSpecificConfigDefaultSets[42] = kovan
	chainSpecificConfigDefaultSets[10] = optimismMainnet
	chainSpecificConfigDefaultSets[69] = optimismKovan
	chainSpecificConfigDefaultSets[42161] = arbitrumMainnet
	chainSpecificConfigDefaultSets[421611] = arbitrumRinkeby
	chainSpecificConfigDefaultSets[56] = bscMainnet
	chainSpecificConfigDefaultSets[128] = hecoMainnet
	chainSpecificConfigDefaultSets[250] = fantomMainnet
	chainSpecificConfigDefaultSets[4002] = fantomTestnet
	chainSpecificConfigDefaultSets[137] = polygonMainnet
	chainSpecificConfigDefaultSets[80001] = polygonMumbai
	chainSpecificConfigDefaultSets[100] = xDaiMainnet
	chainSpecificConfigDefaultSets[30] = rskMainnet
	chainSpecificConfigDefaultSets[31] = rskTestnet
	chainSpecificConfigDefaultSets[43113] = avalancheFuji
	chainSpecificConfigDefaultSets[43114] = avalancheMainnet
	chainSpecificConfigDefaultSets[1666600000] = harmonyMainnet
	chainSpecificConfigDefaultSets[1666700000] = harmonyTestnet
	chainSpecificConfigDefaultSets[65] = okxTestnet
	chainSpecificConfigDefaultSets[66] = okxMainnet

	// sanity check
	for id, c := range chainSpecificConfigDefaultSets {
		if !c.complete {
			panic(fmt.Sprintf("chain %d configuration incomplete - "+
				"start from fallbackDefaultSet instead of zero value", id))
		}
	}
}<|MERGE_RESOLUTION|>--- conflicted
+++ resolved
@@ -10,10 +10,7 @@
 )
 
 var (
-<<<<<<< HEAD
-=======
 	// DefaultGasFeeCap is the default value to use for Fee Cap in EIP-1559 transactions
->>>>>>> 27b4494b
 	DefaultGasFeeCap                     = assets.GWei(100)
 	DefaultGasLimit               uint64 = 500000
 	DefaultGasPrice                      = assets.GWei(20)
@@ -64,10 +61,6 @@
 		minRequiredOutgoingConfirmations               uint64
 		minimumContractPayment                         *assets.Link
 		nonceAutoSync                                  bool
-<<<<<<< HEAD
-		ocrContractConfirmations                       uint16
-=======
->>>>>>> 27b4494b
 		rpcDefaultBatchSize                            uint32
 		// set true if fully configured
 		complete bool
@@ -108,42 +101,6 @@
 		blockHistoryEstimatorBlockDelay:            1,
 		blockHistoryEstimatorBlockHistorySize:      16,
 		blockHistoryEstimatorTransactionPercentile: 60,
-<<<<<<< HEAD
-		chainType:                        "",
-		eip1559DynamicFees:               false,
-		ethTxReaperInterval:              1 * time.Hour,
-		ethTxReaperThreshold:             168 * time.Hour,
-		ethTxResendAfterThreshold:        1 * time.Minute,
-		finalityDepth:                    50,
-		gasBumpPercent:                   20,
-		gasBumpThreshold:                 3,
-		gasBumpTxDepth:                   10,
-		gasBumpWei:                       *assets.GWei(5),
-		gasEstimatorMode:                 "BlockHistory",
-		gasFeeCapDefault:                 *DefaultGasFeeCap,
-		gasLimitDefault:                  DefaultGasLimit,
-		gasLimitMultiplier:               1.0,
-		gasLimitTransfer:                 21000,
-		gasPriceDefault:                  *DefaultGasPrice,
-		gasTipCapDefault:                 *DefaultGasTip,
-		gasTipCapMinimum:                 *big.NewInt(0),
-		headTrackerHistoryDepth:          100,
-		headTrackerMaxBufferSize:         3,
-		headTrackerSamplingInterval:      1 * time.Second,
-		linkContractAddress:              "",
-		logBackfillBatchSize:             100,
-		maxGasPriceWei:                   *assets.GWei(5000),
-		maxInFlightTransactions:          16,
-		maxQueuedTransactions:            250,
-		minGasPriceWei:                   *assets.GWei(1),
-		minIncomingConfirmations:         3,
-		minRequiredOutgoingConfirmations: 12,
-		minimumContractPayment:           DefaultMinimumContractPayment,
-		nonceAutoSync:                    true,
-		ocrContractConfirmations:         4,
-		rpcDefaultBatchSize:              100,
-		complete:                         true,
-=======
 		chainType:                             "",
 		eip1559DynamicFees:                    false,
 		ethTxReaperInterval:                   1 * time.Hour,
@@ -181,7 +138,6 @@
 		ocrObservationGracePeriod:             1 * time.Second,
 		rpcDefaultBatchSize:                   100,
 		complete:                              true,
->>>>>>> 27b4494b
 	}
 
 	mainnet := fallbackDefaultSet
