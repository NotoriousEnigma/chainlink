package gas

import (
	"context"
	"fmt"
	"math/big"
	"sort"
	"strings"
	"sync"
	"time"

	"github.com/ethereum/go-ethereum/common"
	"github.com/ethereum/go-ethereum/rpc"
	"github.com/pkg/errors"
	"github.com/prometheus/client_golang/prometheus"
	"github.com/prometheus/client_golang/prometheus/promauto"

	evmclient "github.com/smartcontractkit/chainlink/core/chains/evm/client"
	evmtypes "github.com/smartcontractkit/chainlink/core/chains/evm/types"
	"github.com/smartcontractkit/chainlink/core/logger"
	"github.com/smartcontractkit/chainlink/core/utils"
)

// MaxStartTime is the maximum amount of time we are allowed to spend
// trying to fill initial data on start. This must be capped because it can
// block the application from starting.
var MaxStartTime = 10 * time.Second

var (
	promBlockHistoryEstimatorAllGasPricePercentiles = promauto.NewGaugeVec(prometheus.GaugeOpts{
		Name: "gas_updater_all_gas_price_percentiles",
		Help: "Gas price at given percentile",
	},
		[]string{"percentile", "evmChainID"},
	)

	promBlockHistoryEstimatorAllTipCapPercentiles = promauto.NewGaugeVec(prometheus.GaugeOpts{
		Name: "gas_updater_all_tip_cap_percentiles",
		Help: "Tip cap at given percentile",
	},
		[]string{"percentile", "evmChainID"},
	)

	promBlockHistoryEstimatorSetGasPrice = promauto.NewGaugeVec(prometheus.GaugeOpts{
		Name: "gas_updater_set_gas_price",
		Help: "Gas updater set gas price (in Wei)",
	},
		[]string{"percentile", "evmChainID"},
	)

	promBlockHistoryEstimatorSetTipCap = promauto.NewGaugeVec(prometheus.GaugeOpts{
		Name: "gas_updater_set_tip_cap",
		Help: "Gas updater set gas tip cap (in Wei)",
	},
		[]string{"percentile", "evmChainID"},
	)
	promBlockHistoryEstimatorCurrentBaseFee = promauto.NewGaugeVec(prometheus.GaugeOpts{
		Name: "gas_updater_current_base_fee",
		Help: "Gas updater current block base fee in Wei",
	},
		[]string{"evmChainID"},
	)
)

var _ Estimator = &BlockHistoryEstimator{}

//go:generate mockery --name Config --output ./mocks/ --case=underscore
type (
	BlockHistoryEstimator struct {
		utils.StartStopOnce
		ethClient           evmclient.Client
		chainID             big.Int
		config              Config
		rollingBlockHistory []Block
		mb                  *utils.Mailbox[*evmtypes.Head]
		wg                  *sync.WaitGroup
		ctx                 context.Context
		ctxCancel           context.CancelFunc

		gasPrice      *big.Int
		tipCap        *big.Int
		latestBaseFee *big.Int
		mu            sync.RWMutex

		logger logger.SugaredLogger
	}
)

// NewBlockHistoryEstimator returns a new BlockHistoryEstimator that listens
// for new heads and updates the base gas price dynamically based on the
// configured percentile of gas prices in that block
func NewBlockHistoryEstimator(lggr logger.Logger, ethClient evmclient.Client, cfg Config, chainID big.Int) Estimator {
	ctx, cancel := context.WithCancel(context.Background())
	b := &BlockHistoryEstimator{
		utils.StartStopOnce{},
		ethClient,
		chainID,
		cfg,
		make([]Block, 0),
		utils.NewMailbox[*evmtypes.Head](1),
		new(sync.WaitGroup),
		ctx,
		cancel,
		nil,
		nil,
		nil,
		sync.RWMutex{},
		logger.Sugared(lggr.Named("BlockHistoryEstimator")),
	}

	return b
}

// OnNewLongestChain recalculates and sets global gas price if a sampled new head comes
// in and we are not currently fetching
func (b *BlockHistoryEstimator) OnNewLongestChain(ctx context.Context, head *evmtypes.Head) {
	// set latest base fee here to avoid potential lag introduced by block delay
	// it is really important that base fee be as up-to-date as possible
	b.setLatestBaseFee(head)
	b.mb.Deliver(head)
}

func (b *BlockHistoryEstimator) setLatestBaseFee(head *evmtypes.Head) {
	// Non-eip1559 blocks don't include base fee; just ignore
	baseFee := head.BaseFeePerGas
	if baseFee == nil {
		return
	}
	b.logger.Debugw("Set latest base fee", "baseFee", baseFee, "blockNum", head.Number, "blockHash", head.Hash)
	promBlockHistoryEstimatorCurrentBaseFee.WithLabelValues(b.chainID.String()).Set(float64(baseFee.ToInt().Int64()))
	b.mu.Lock()
	defer b.mu.Unlock()
	b.latestBaseFee = new(big.Int)
	b.latestBaseFee.Set(baseFee.ToInt())
}
func (b *BlockHistoryEstimator) getCurrentBaseFee() *big.Int {
	b.mu.RLock()
	defer b.mu.RUnlock()
	return b.latestBaseFee
}

// Start starts BlockHistoryEstimator service.
// The provided context can be used to terminate Start sequence.
func (b *BlockHistoryEstimator) Start(ctx context.Context) error {
	return b.StartOnce("BlockHistoryEstimator", func() error {
		b.logger.Trace("Starting")

		fetchCtx, cancel := context.WithTimeout(ctx, MaxStartTime)
		defer cancel()
		latestHead, err := b.ethClient.HeadByNumber(fetchCtx, nil)
		if err != nil {
			b.logger.Warnw("Initial check for latest head failed", "err", err)
		} else if latestHead == nil {
			b.logger.Warnw("initial check for latest head failed, head was unexpectedly nil")
		} else {
<<<<<<< HEAD
			b.logger.Debugw("Got latest head", "baseFeePerGas", latestHead.BaseFeePerGas, "number", latestHead.Number, "blockHash", latestHead.Hash.Hex())
			b.setLatestBaseFee(latestHead.BaseFeePerGas)
=======
			b.logger.Debugw("Got latest head", "number", latestHead.Number, "blockHash", latestHead.Hash.Hex())
			b.setLatestBaseFee(latestHead)
>>>>>>> 14d6169a
			b.FetchBlocksAndRecalculate(fetchCtx, latestHead)
		}

		// NOTE: This only checks the start context, not the fetch context
		if ctx.Err() != nil {
			return errors.Wrap(ctx.Err(), "failed to start BlockHistoryEstimator due to main context error")
		}

		b.wg.Add(1)
		go b.runLoop()

		b.logger.Trace("Started")
		return nil
	})
}

func (b *BlockHistoryEstimator) Close() error {
	return b.StopOnce("BlockHistoryEstimator", func() error {
		b.ctxCancel()
		b.wg.Wait()
		return nil
	})
}

func (b *BlockHistoryEstimator) GetLegacyGas(_ []byte, gasLimit uint64, maxGasPriceWei *big.Int, _ ...Opt) (gasPrice *big.Int, chainSpecificGasLimit uint64, err error) {
	ok := b.IfStarted(func() {
		chainSpecificGasLimit = applyMultiplier(gasLimit, b.config.EvmGasLimitMultiplier())
		gasPrice = b.getGasPrice()
	})
	if !ok {
		return nil, 0, errors.New("BlockHistoryEstimator is not started; cannot estimate gas")
	}
	if gasPrice == nil {
		return nil, 0, errors.New("BlockHistoryEstimator has not finished the first gas estimation yet, likely because a failure on start")
	}
	gasPrice = capGasPrice(gasPrice, maxGasPriceWei, b.config)
	return
}

func (b *BlockHistoryEstimator) getGasPrice() *big.Int {
	b.mu.RLock()
	defer b.mu.RUnlock()
	return b.gasPrice
}
func (b *BlockHistoryEstimator) getTipCap() *big.Int {
	b.mu.RLock()
	defer b.mu.RUnlock()
	return b.tipCap
}

func (b *BlockHistoryEstimator) BumpLegacyGas(originalGasPrice *big.Int, gasLimit uint64, maxGasPriceWei *big.Int) (bumpedGasPrice *big.Int, chainSpecificGasLimit uint64, err error) {
	return BumpLegacyGasPriceOnly(b.config, b.logger, b.getGasPrice(), originalGasPrice, gasLimit, maxGasPriceWei)
}

func (b *BlockHistoryEstimator) GetDynamicFee(gasLimit uint64, maxGasPriceWei *big.Int) (fee DynamicFee, chainSpecificGasLimit uint64, err error) {
	if !b.config.EvmEIP1559DynamicFees() {
		return fee, 0, errors.New("Can't get dynamic fee, EIP1559 is disabled")
	}

	var feeCap *big.Int
	var tipCap *big.Int
	ok := b.IfStarted(func() {
		chainSpecificGasLimit = applyMultiplier(gasLimit, b.config.EvmGasLimitMultiplier())
		b.mu.RLock()
		defer b.mu.RUnlock()
		tipCap = b.tipCap
		if tipCap == nil {
			err = errors.New("BlockHistoryEstimator has not finished the first gas estimation yet, likely because a failure on start")
			return
		}
		maxGasPrice := getMaxGasPrice(maxGasPriceWei, b.config)
		if b.config.EvmGasBumpThreshold() == 0 {
			// just use the max gas price if gas bumping is disabled
			feeCap = maxGasPrice
		} else if b.latestBaseFee != nil {
			// HACK: due to a flaw of how EIP-1559 is implemented we have to
			// set a much lower FeeCap than the actual maximum we are willing
			// to pay in order to give ourselves headroom for bumping
			// See: https://github.com/ethereum/go-ethereum/issues/24284
			feeCap = calcFeeCap(b.latestBaseFee, b.config, tipCap, maxGasPrice)
		} else {
			// This shouldn't happen on EIP-1559 blocks, since if the tip cap
			// is set, Start must have succeeded and we would expect an initial
			// base fee to be set as well
			err = errors.New("BlockHistoryEstimator: no value for latest block base fee; cannot estimate EIP-1559 base fee. Are you trying to run with EIP1559 enabled on a non-EIP1559 chain?")
			return
		}
	})
	if !ok {
		return fee, 0, errors.New("BlockHistoryEstimator is not started; cannot estimate gas")
	}
	if err != nil {
		return fee, 0, err
	}
	fee.FeeCap = feeCap
	fee.TipCap = tipCap
	return
}

func calcFeeCap(latestAvailableBaseFeePerGas *big.Int, cfg Config, tipCap *big.Int, maxGasPriceWei *big.Int) (feeCap *big.Int) {
	const maxBaseFeeIncreasePerBlock float64 = 1.125

	bufferBlocks := int(cfg.BlockHistoryEstimatorEIP1559FeeCapBufferBlocks())

	baseFee := new(big.Float)
	baseFee.SetInt(latestAvailableBaseFeePerGas)
	// Find out the worst case base fee before we should bump
	multiplier := big.NewFloat(maxBaseFeeIncreasePerBlock)
	for i := 0; i < bufferBlocks; i++ {
		baseFee.Mul(baseFee, multiplier)
	}

	baseFeeInt, _ := baseFee.Int(nil)
	feeCap = new(big.Int).Add(baseFeeInt, tipCap)

	if feeCap.Cmp(maxGasPriceWei) > 0 {
		return maxGasPriceWei
	}
	return feeCap
}

func (b *BlockHistoryEstimator) BumpDynamicFee(originalFee DynamicFee, originalGasLimit uint64, maxGasPriceWei *big.Int) (bumped DynamicFee, chainSpecificGasLimit uint64, err error) {
	return BumpDynamicFeeOnly(b.config, b.logger, b.getTipCap(), b.getCurrentBaseFee(), originalFee, originalGasLimit, maxGasPriceWei)
}

func (b *BlockHistoryEstimator) runLoop() {
	defer b.wg.Done()
	for {
		select {
		case <-b.ctx.Done():
			return
		case <-b.mb.Notify():
			head, exists := b.mb.Retrieve()
			if !exists {
				b.logger.Debug("No head to retrieve")
				continue
			}
			b.FetchBlocksAndRecalculate(b.ctx, head)
		}
	}
}

// FetchBlocksAndRecalculate fetches block history leading up to head and recalculates gas price.
func (b *BlockHistoryEstimator) FetchBlocksAndRecalculate(ctx context.Context, head *evmtypes.Head) {
	if err := b.FetchBlocks(ctx, head); err != nil {
		b.logger.Warnw("Error fetching blocks", "head", head, "err", err)
		return
	}

	b.Recalculate(head)
}

// Recalculate adds the given heads to the history and recalculates gas price.
func (b *BlockHistoryEstimator) Recalculate(head *evmtypes.Head) {
	enableEIP1559 := b.config.EvmEIP1559DynamicFees()

	percentile := int(b.config.BlockHistoryEstimatorTransactionPercentile())

	lggr := b.logger.With("head", head)

	if len(b.rollingBlockHistory) == 0 {
		lggr.Debug("No blocks in history, cannot set gas price")
		return
	}

	percentileGasPrice, percentileTipCap, err := b.percentilePrices(percentile, enableEIP1559)
	if err != nil {
		if errors.Is(err, ErrNoSuitableTransactions) {
			lggr.Debug("No suitable transactions, skipping")
		} else {
			lggr.Warnw("Cannot calculate percentile prices", "err", err)
		}
		return
	}

	var numsInHistory []int64
	for _, b := range b.rollingBlockHistory {
		numsInHistory = append(numsInHistory, b.Number)
	}

	float := new(big.Float).SetInt(percentileGasPrice)
	gwei, _ := big.NewFloat(0).Quo(float, big.NewFloat(1000000000)).Float64()
	gasPriceGwei := fmt.Sprintf("%.2f", gwei)

	lggrFields := []interface{}{
		"gasPriceWei", percentileGasPrice,
		"gasPriceGWei", gasPriceGwei,
		"maxGasPriceWei", b.config.EvmMaxGasPriceWei(),
		"headNum", head.Number,
		"blocks", numsInHistory,
	}
	b.setPercentileGasPrice(percentileGasPrice)
	promBlockHistoryEstimatorSetGasPrice.WithLabelValues(fmt.Sprintf("%v%%", percentile), b.chainID.String()).Set(float64(percentileGasPrice.Int64()))

	if enableEIP1559 {
		float = new(big.Float).SetInt(percentileTipCap)
		gwei, _ = big.NewFloat(0).Quo(float, big.NewFloat(1000000000)).Float64()
		tipCapGwei := fmt.Sprintf("%.2f", gwei)
		lggrFields = append(lggrFields, []interface{}{
			"tipCapWei", percentileTipCap,
			"tipCapGwei", tipCapGwei,
		}...)
		lggr.Debugw(fmt.Sprintf("Setting new default prices, GasPrice: %v Gwei, TipCap: %v Gwei", gasPriceGwei, tipCapGwei), lggrFields...)
		b.setPercentileTipCap(percentileTipCap)
		promBlockHistoryEstimatorSetTipCap.WithLabelValues(fmt.Sprintf("%v%%", percentile), b.chainID.String()).Set(float64(percentileTipCap.Int64()))
	} else {
		lggr.Debugw(fmt.Sprintf("Setting new default gas price: %v Gwei", gasPriceGwei), lggrFields...)
	}
}

// FetchBlocks fetches block history leading up to the given head.
func (b *BlockHistoryEstimator) FetchBlocks(ctx context.Context, head *evmtypes.Head) error {
	// HACK: blockDelay is the number of blocks that the block history estimator trails behind head.
	// E.g. if this is set to 3, and we receive block 10, block history estimator will
	// fetch block 7.
	// This is necessary because geth/parity send heads as soon as they get
	// them and often the actual block is not available until later. Fetching
	// it too early results in an empty block.
	blockDelay := int64(b.config.BlockHistoryEstimatorBlockDelay())
	historySize := int64(b.config.BlockHistoryEstimatorBlockHistorySize())

	if historySize <= 0 {
		return errors.Errorf("BlockHistoryEstimator: history size must be > 0, got: %d", historySize)
	}

	highestBlockToFetch := head.Number - blockDelay
	if highestBlockToFetch < 0 {
		return errors.Errorf("BlockHistoryEstimator: cannot fetch, current block height %v is lower than GAS_UPDATER_BLOCK_DELAY=%v", head.Number, blockDelay)
	}
	lowestBlockToFetch := head.Number - historySize - blockDelay + 1
	if lowestBlockToFetch < 0 {
		lowestBlockToFetch = 0
	}

	blocks := make(map[int64]Block)
	for _, block := range b.rollingBlockHistory {
		// Make a best-effort to be re-org resistant using the head
		// chain, refetch blocks that got re-org'd out.
		// NOTE: Any blocks in the history that are older than the oldest block
		// in the provided chain will be assumed final.
		if block.Number < head.EarliestInChain().Number {
			blocks[block.Number] = block
		} else if head.IsInChain(block.Hash) {
			blocks[block.Number] = block
		}
	}

	var reqs []rpc.BatchElem
	// Fetch blocks in reverse order so if it times out halfway through we bias
	// towards more recent blocks
	for i := highestBlockToFetch; i >= lowestBlockToFetch; i-- {
		// NOTE: To save rpc calls, don't fetch blocks we already have in the history
		if _, exists := blocks[i]; exists {
			continue
		}

		req := rpc.BatchElem{
			Method: "eth_getBlockByNumber",
			Args:   []interface{}{Int64ToHex(i), true},
			Result: &Block{},
		}
		reqs = append(reqs, req)
	}

	lggr := b.logger.With("head", head)

	lggr.Tracew(fmt.Sprintf("Fetching %v blocks (%v in local history)", len(reqs), len(blocks)), "n", len(reqs), "inHistory", len(blocks), "blockNum", head.Number)
	if err := b.batchFetch(ctx, reqs); err != nil {
		return err
	}

	for _, req := range reqs {
		result, err := req.Result, req.Error
		if err != nil {
			if strings.Contains(err.Error(), "failed to decode block number while unmarshalling block") {
				lggr.Errorw(
					fmt.Sprintf("Failed to fetch block: RPC node returned an empty block on query for block number %d even though the WS subscription already sent us this block. It might help to increase BLOCK_HISTORY_ESTIMATOR_BLOCK_DELAY (currently %d)",
						HexToInt64(req.Args[0]), blockDelay,
					),
					"err", err, "blockNum", HexToInt64(req.Args[0]), "headNum", head.Number)
			} else {
				lggr.Warnw("Failed to fetch block", "err", err, "blockNum", HexToInt64(req.Args[0]), "headNum", head.Number)
			}
			continue
		}

		block, is := result.(*Block)
		if !is {
			return errors.Errorf("expected result to be a %T, got %T", &Block{}, result)
		}
		if block == nil {
			return errors.New("invariant violation: got nil block")
		}
		if block.Hash == (common.Hash{}) {
			lggr.Warnw("Block was missing hash", "block", b, "headNum", head.Number, "blockNum", block.Number)
			continue
		}

		blocks[block.Number] = *block
	}

	newBlockHistory := make([]Block, 0)
	for _, block := range blocks {
		newBlockHistory = append(newBlockHistory, block)
	}
	sort.Slice(newBlockHistory, func(i, j int) bool {
		return newBlockHistory[i].Number < newBlockHistory[j].Number
	})

	start := len(newBlockHistory) - int(historySize)
	if start < 0 {
		lggr.Debugw(fmt.Sprintf("Using fewer blocks than the specified history size: %v/%v", len(newBlockHistory), historySize), "rollingBlockHistorySize", historySize, "headNum", head.Number, "blocksAvailable", len(newBlockHistory))
		start = 0
	}

	b.rollingBlockHistory = newBlockHistory[start:]

	return nil
}

func (b *BlockHistoryEstimator) batchFetch(ctx context.Context, reqs []rpc.BatchElem) error {
	batchSize := int(b.config.BlockHistoryEstimatorBatchSize())

	if batchSize == 0 {
		batchSize = len(reqs)
	}

	for i := 0; i < len(reqs); i += batchSize {
		j := i + batchSize
		if j > len(reqs) {
			j = len(reqs)
		}

		b.logger.Tracew(fmt.Sprintf("Batch fetching blocks %v thru %v", HexToInt64(reqs[i].Args[0]), HexToInt64(reqs[j-1].Args[0])))

		err := b.ethClient.BatchCallContext(ctx, reqs[i:j])
		if errors.Is(err, context.DeadlineExceeded) {
			// We ran out of time, return what we have
			b.logger.Warnf("Batch fetching timed out; loaded %d/%d results", i, len(reqs))
			for k := i; k < len(reqs); k++ {
				if k < j {
					reqs[k].Error = errors.Wrap(err, "request failed")
				} else {
					reqs[k].Error = errors.Wrap(err, "request skipped; previous request exceeded deadline")
				}
			}
			return nil
		} else if err != nil {
			return errors.Wrap(err, "BlockHistoryEstimator#fetchBlocks error fetching blocks with BatchCallContext")
		}
	}
	return nil
}

var (
	ErrNoSuitableTransactions = errors.New("no suitable transactions")
)

func (b *BlockHistoryEstimator) percentilePrices(percentile int, eip1559 bool) (gasPrice, tipCap *big.Int, err error) {
	gasPrices := make([]*big.Int, 0)
	tipCaps := make([]*big.Int, 0)
	for _, block := range b.rollingBlockHistory {
		if err := verifyBlock(block, eip1559); err != nil {
			b.logger.Warnw(fmt.Sprintf("Block %v is not usable, %s", block.Number, err.Error()), "block", block, "err", err)
		}
		for _, tx := range block.Transactions {
			if tx.isUsable(b.config, b.logger) {
				gp := b.EffectiveGasPrice(block, tx)
				if gp != nil {
					gasPrices = append(gasPrices, gp)
				} else {
					b.logger.Warnw("Unable to get gas price for tx", "tx", tx, "block", block)
					continue
				}
				if eip1559 {
					tc := b.EffectiveTipCap(block, tx)
					if tc != nil {
						tipCaps = append(tipCaps, tc)
					} else {
						b.logger.Warnw("Unable to get tip cap for tx", "tx", tx, "block", block)
						continue
					}
				}
			}
		}
	}
	if len(gasPrices) == 0 {
		return nil, nil, ErrNoSuitableTransactions
	}
	sort.Slice(gasPrices, func(i, j int) bool { return gasPrices[i].Cmp(gasPrices[j]) < 0 })
	idx := ((len(gasPrices) - 1) * percentile) / 100
	for i := 0; i <= 100; i += 5 {
		jdx := ((len(gasPrices) - 1) * i) / 100
		promBlockHistoryEstimatorAllGasPricePercentiles.WithLabelValues(fmt.Sprintf("%v%%", i), b.chainID.String()).Set(float64(gasPrices[jdx].Int64()))
	}
	gasPrice = gasPrices[idx]

	if eip1559 && len(tipCaps) == 0 {
		return nil, nil, ErrNoSuitableTransactions
	} else if eip1559 {
		sort.Slice(tipCaps, func(i, j int) bool { return tipCaps[i].Cmp(tipCaps[j]) < 0 })
		idx := ((len(tipCaps) - 1) * percentile) / 100
		for i := 0; i <= 100; i += 5 {
			jdx := ((len(tipCaps) - 1) * i) / 100
			promBlockHistoryEstimatorAllTipCapPercentiles.WithLabelValues(fmt.Sprintf("%v%%", i), b.chainID.String()).Set(float64(tipCaps[jdx].Int64()))
		}
		tipCap = tipCaps[idx]
	}

	return
}

func verifyBlock(block Block, eip1559 bool) error {
	if eip1559 && block.BaseFeePerGas == nil {
		return errors.New("EIP-1559 mode was enabled, but block was missing baseFeePerGas")
	}
	return nil
}

func (b *BlockHistoryEstimator) setPercentileTipCap(tipCap *big.Int) {
	min := b.config.EvmGasTipCapMinimum()

	b.mu.Lock()
	defer b.mu.Unlock()
	if tipCap.Cmp(min) < 0 {
		b.logger.Warnw(fmt.Sprintf("Calculated gas tip cap of %s Wei falls below EVM_GAS_TIP_CAP_MINIMUM=%[2]s, setting gas tip cap to the minimum allowed value of %[2]s Wei instead", tipCap.String(), min.String()), "tipCapWei", tipCap, "minTipCapWei", min)
		b.tipCap = min
	} else {
		b.tipCap = tipCap
	}
}

func (b *BlockHistoryEstimator) setPercentileGasPrice(gasPrice *big.Int) {
	max := b.config.EvmMaxGasPriceWei()
	min := b.config.EvmMinGasPriceWei()

	b.mu.Lock()
	defer b.mu.Unlock()
	if gasPrice.Cmp(max) > 0 {
		b.logger.Warnw(fmt.Sprintf("Calculated gas price of %s Wei exceeds ETH_MAX_GAS_PRICE_WEI=%[2]s, setting gas price to the maximum allowed value of %[2]s Wei instead", gasPrice.String(), max.String()), "gasPriceWei", gasPrice, "maxGasPriceWei", max)
		b.gasPrice = max
	} else if gasPrice.Cmp(min) < 0 {
		b.logger.Warnw(fmt.Sprintf("Calculated gas price of %s Wei falls below ETH_MIN_GAS_PRICE_WEI=%[2]s, setting gas price to the minimum allowed value of %[2]s Wei instead", gasPrice.String(), min.String()), "gasPriceWei", gasPrice, "minGasPriceWei", min)
		b.gasPrice = min
	} else {
		b.gasPrice = gasPrice
	}
}

func (b *BlockHistoryEstimator) RollingBlockHistory() []Block {
	return b.rollingBlockHistory
}

// isUsable returns true if the tx is usable both generally and specifically for
// this Config.
func (tx *Transaction) isUsable(cfg Config, lggr logger.Logger) bool {
	// GasLimit 0 is impossible on Ethereum official, but IS possible
	// on forks/clones such as RSK. We should ignore these transactions
	// if they come up on any chain since they are not normal.
	if tx.GasLimit == 0 {
		return false
	}
	// NOTE: This really shouldn't be possible, but at least one node op has
	// reported it happening on mainnet so we need to handle this case
	if tx.GasPrice == nil && tx.Type == 0x0 {
		lggr.Debugw("Ignoring transaction that was unexpectedly missing gas price", "tx", tx)
		return false
	}
	return tx.chainSpecificIsUsable(cfg)
}

func (b *BlockHistoryEstimator) EffectiveGasPrice(block Block, tx Transaction) *big.Int {
	switch tx.Type {
	case 0x0, 0x1:
		return tx.GasPrice
	case 0x2:
		if block.BaseFeePerGas == nil || tx.MaxPriorityFeePerGas == nil || tx.MaxFeePerGas == nil {
			b.logger.Warnw("Got transaction type 0x2 but one of the required EIP1559 fields was missing, falling back to gasPrice", "block", block, "tx", tx)
			return tx.GasPrice
		}
		if tx.MaxFeePerGas.Cmp(block.BaseFeePerGas) < 0 {
			// This should not pass config validation
			b.logger.AssumptionViolationw("MaxFeePerGas >= BaseFeePerGas", "block", block, "tx", tx)
			return nil
		}
		if tx.MaxFeePerGas.Cmp(tx.MaxPriorityFeePerGas) < 0 {
			// This should not pass config validation
			b.logger.AssumptionViolationw("MaxFeePerGas >= MaxPriorityFeePerGas", "block", block, "tx", tx)
			return nil
		}
		if tx.GasPrice != nil {
			// Always use the gas price if provided
			return tx.GasPrice
		}

		// From: https://github.com/ethereum/EIPs/blob/master/EIPS/eip-1559.md
		priorityFeePerGas := tx.MaxPriorityFeePerGas
		maxFeeMinusBaseFee := big.NewInt(0).Sub(tx.MaxFeePerGas, block.BaseFeePerGas)
		if maxFeeMinusBaseFee.Cmp(priorityFeePerGas) < 0 {
			priorityFeePerGas = maxFeeMinusBaseFee
		}

		effectiveGasPrice := big.NewInt(0).Add(priorityFeePerGas, block.BaseFeePerGas)
		return effectiveGasPrice
	default:
		b.logger.Warnw(fmt.Sprintf("Ignoring unknown transaction type %v", tx.Type), "block", block, "tx", tx)
		return nil
	}
}

func (b *BlockHistoryEstimator) EffectiveTipCap(block Block, tx Transaction) *big.Int {
	switch tx.Type {
	case 0x2:
		return tx.MaxPriorityFeePerGas
	case 0x0, 0x1:
		if tx.GasPrice == nil {
			return nil
		}
		if block.BaseFeePerGas == nil {
			return nil
		}
		effectiveTipCap := big.NewInt(0).Sub(tx.GasPrice, block.BaseFeePerGas)
		if effectiveTipCap.Cmp(big.NewInt(0)) < 0 {
			b.logger.AssumptionViolationw("GasPrice - BaseFeePerGas >= 0", "block", block, "tx", tx)
			return nil
		}
		return effectiveTipCap
	default:
		b.logger.Warnw(fmt.Sprintf("Ignoring unknown transaction type %v", tx.Type), "block", block, "tx", tx)
		return nil
	}
}<|MERGE_RESOLUTION|>--- conflicted
+++ resolved
@@ -153,13 +153,8 @@
 		} else if latestHead == nil {
 			b.logger.Warnw("initial check for latest head failed, head was unexpectedly nil")
 		} else {
-<<<<<<< HEAD
-			b.logger.Debugw("Got latest head", "baseFeePerGas", latestHead.BaseFeePerGas, "number", latestHead.Number, "blockHash", latestHead.Hash.Hex())
-			b.setLatestBaseFee(latestHead.BaseFeePerGas)
-=======
 			b.logger.Debugw("Got latest head", "number", latestHead.Number, "blockHash", latestHead.Hash.Hex())
 			b.setLatestBaseFee(latestHead)
->>>>>>> 14d6169a
 			b.FetchBlocksAndRecalculate(fetchCtx, latestHead)
 		}
 
