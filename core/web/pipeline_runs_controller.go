--- conflicted
+++ resolved
@@ -12,11 +12,7 @@
 	"github.com/smartcontractkit/chainlink/core/services/chainlink"
 	"github.com/smartcontractkit/chainlink/core/services/job"
 	"github.com/smartcontractkit/chainlink/core/services/pipeline"
-<<<<<<< HEAD
-=======
 	"github.com/smartcontractkit/chainlink/core/store/models"
-	"gorm.io/gorm"
->>>>>>> 5b9c6e1f
 )
 
 // PipelineRunsController manages V2 job run requests.
@@ -69,10 +65,7 @@
 // "POST <application>/jobs/:ID/runs"
 func (prc *PipelineRunsController) Create(c *gin.Context) {
 	respondWithPipelineRun := func(jobRunID int64) {
-		var pipelineRun pipeline.Run
-		err := preloadPipelineRunDependencies(prc.App.GetStore().DB).
-			Where("pipeline_runs.id = ?", jobRunID).
-			First(&pipelineRun).Error
+		pipelineRun, err := prc.App.GetPipelineORM().FindRun(jobRunID)
 		if err != nil {
 			jsonAPIError(c, http.StatusInternalServerError, err)
 			return
@@ -85,22 +78,6 @@
 		jsonAPIError(c, http.StatusUnprocessableEntity, err)
 		return
 	}
-<<<<<<< HEAD
-
-	jobRunID, err := prc.App.RunJobV2(c, jobSpec.ID, nil)
-	if err != nil {
-		jsonAPIError(c, http.StatusInternalServerError, err)
-		return
-	}
-
-	pipelineRun, err := prc.App.GetPipelineORM().FindRun(jobRunID)
-	if err != nil {
-		jsonAPIError(c, http.StatusInternalServerError, err)
-		return
-	}
-
-	jsonAPIResponse(c, pipelineRun, "offChainReportingPipelineRun")
-=======
 	pipelineInputs := []pipeline.Result{{Value: string(bodyBytes)}}
 	idStr := c.Param("ID")
 
@@ -132,14 +109,4 @@
 	}
 
 	jsonAPIError(c, http.StatusUnprocessableEntity, errors.New("bad job ID"))
-}
-
-func preloadPipelineRunDependencies(db *gorm.DB) *gorm.DB {
-	return db.
-		Preload("PipelineSpec").
-		Preload("PipelineTaskRuns", func(db *gorm.DB) *gorm.DB {
-			return db.
-				Order("created_at ASC, id ASC")
-		})
->>>>>>> 5b9c6e1f
 }