--- conflicted
+++ resolved
@@ -302,13 +302,8 @@
 	t.Helper()
 	eventBroadcaster := postgres.NewEventBroadcaster(config.DatabaseURL(), 0, 0)
 	eventBroadcaster.Start()
-<<<<<<< HEAD
 	return pipeline.NewORM(db, config), eventBroadcaster, func() {
-		eventBroadcaster.Stop()
-=======
-	return pipeline.NewORM(db, config, eventBroadcaster), eventBroadcaster, func() {
 		eventBroadcaster.Close()
->>>>>>> 32f6ccef
 	}
 }
 
