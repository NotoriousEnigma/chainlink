--- conflicted
+++ resolved
@@ -52,16 +52,13 @@
 
 var _ ORM = (*orm)(nil)
 
-<<<<<<< HEAD
-func NewORM(db *sqlx.DB, sessionDuration time.Duration, lggr logger.Logger, auditLogger audit.AuditLogger) ORM {
-	return &orm{db, sessionDuration, lggr.Named("SessionsORM"), auditLogger}
-=======
-func NewORM(db *sqlx.DB, sd time.Duration, lggr logger.Logger, cfg pg.LogConfig) ORM {
+func NewORM(db *sqlx.DB, sd time.Duration, lggr logger.Logger, cfg pg.LogConfig, auditLogger audit.AuditLogger) ORM {
 	namedLogger := lggr.Named("SessionsORM")
 	return &orm{
 		q:               pg.NewQ(db, namedLogger, cfg),
 		sessionDuration: sd,
 		lggr:            lggr.Named("SessionsORM"),
+		auditLogger:     auditLogger,
 	}
 }
 
@@ -75,7 +72,6 @@
 	sql := "SELECT * FROM users WHERE token_key = $1"
 	err = o.q.Get(&user, sql, apiToken)
 	return
->>>>>>> 30e40424
 }
 
 func (o *orm) findUser(email string) (user User, err error) {
@@ -179,12 +175,8 @@
 
 	// Do email and password check first to prevent extra database look up
 	// for MFA tokens leaking if an account has MFA tokens or not.
-<<<<<<< HEAD
-	if !constantTimeEmailCompare(sr.Email, user.Email) {
+	if !constantTimeEmailCompare(strings.ToLower(sr.Email), strings.ToLower(user.Email)) {
 		o.auditLogger.Audit(context.Background(), audit.AuthLoginFailedEmail, map[string]interface{}{"email": sr.Email})
-=======
-	if !constantTimeEmailCompare(strings.ToLower(sr.Email), strings.ToLower(user.Email)) {
->>>>>>> 30e40424
 		return "", errors.New("Invalid email")
 	}
 
@@ -205,12 +197,8 @@
 	if len(uwas) == 0 {
 		lggr.Infof("No MFA for user. Creating Session")
 		session := NewSession()
-<<<<<<< HEAD
-		_, err = o.db.Exec("INSERT INTO sessions (id, last_used, created_at) VALUES ($1, now(), now())", session.ID)
+		_, err = o.q.Exec("INSERT INTO sessions (id, email, last_used, created_at) VALUES ($1, $2, now(), now())", session.ID, user.Email)
 		o.auditLogger.Audit(context.Background(), audit.AuthLoginSuccessNo2FA, map[string]interface{}{"email": sr.Email})
-=======
-		_, err = o.q.Exec("INSERT INTO sessions (id, email, last_used, created_at) VALUES ($1, $2, now(), now())", session.ID, user.Email)
->>>>>>> 30e40424
 		return session.ID, err
 	}
 
@@ -249,16 +237,11 @@
 	lggr.Infof("User passed MFA authentication and login will proceed")
 	// This is a success so we can create the sessions
 	session := NewSession()
-<<<<<<< HEAD
-	_, err = o.db.Exec("INSERT INTO sessions (id, last_used, created_at) VALUES ($1, now(), now())", session.ID)
-=======
 	_, err = o.q.Exec("INSERT INTO sessions (id, email, last_used, created_at) VALUES ($1, $2, now(), now())", session.ID, user.Email)
->>>>>>> 30e40424
 	if err != nil {
 		return "", err
 	}
 
-<<<<<<< HEAD
 	// Forward registered credentials for audit logs
 	uwasj, err := json.Marshal(uwas)
 	if err != nil {
@@ -267,8 +250,6 @@
 	}
 	o.auditLogger.Audit(context.Background(), audit.AuthLoginSuccessWith2FA, map[string]interface{}{"email": sr.Email, "credential": string(uwasj)})
 
-=======
->>>>>>> 30e40424
 	return session.ID, nil
 }
 
