--- conflicted
+++ resolved
@@ -402,15 +402,9 @@
 	fetcher := new(mocks.Fetcher)
 	fetcher.On("Fetch", mock.Anything, mock.Anything).Return(decimal.NewFromInt(fetchedValue), nil)
 
-<<<<<<< HEAD
 	logBroadcaster := new(logmocks.Broadcaster)
 	logBroadcaster.On("Register", mock.Anything, mock.Anything).Return(true)
 	logBroadcaster.On("Unregister", mock.Anything, mock.Anything)
-=======
-	logBroadcaster := new(mocks.LogBroadcaster)
-	logBroadcaster.On("Register", initr.Address, mock.Anything).Return(true)
-	logBroadcaster.On("Unregister", initr.Address, mock.Anything)
->>>>>>> 85de676b
 
 	rm := new(mocks.RunManager)
 	run := cltest.NewJobRun(job)
@@ -483,7 +477,6 @@
 			_, nodeAddr := cltest.MustAddRandomKeyToKeystore(t, store)
 			oracles := []common.Address{nodeAddr, cltest.NewAddress()}
 
-<<<<<<< HEAD
 			var (
 				fetcher        = new(mocks.Fetcher)
 				runManager     = new(mocks.RunManager)
@@ -491,13 +484,6 @@
 				logBroadcast   = new(logmocks.Broadcast)
 				logBroadcaster = new(logmocks.Broadcaster)
 			)
-=======
-			fetcher := new(mocks.Fetcher)
-			runManager := new(mocks.RunManager)
-			fluxAggregator := new(mocks.FluxAggregator)
-			logBroadcast := new(mocks.LogBroadcast)
-			logBroadcaster := new(mocks.LogBroadcaster)
->>>>>>> 85de676b
 
 			job := cltest.NewJobWithFluxMonitorInitiator()
 			initr := job.Initiators[0]
@@ -1462,7 +1448,6 @@
 	store, cleanup := cltest.NewStore(t)
 	defer cleanup()
 
-<<<<<<< HEAD
 	var (
 		p                = cltest.NewPollingDeviationChecker(t, store)
 		logBroadcast     = new(logmocks.Broadcast)
@@ -1470,14 +1455,6 @@
 		logAnswerUpdated *flux_aggregator_wrapper.FluxAggregatorAnswerUpdated
 		randomType       interface{}
 	)
-=======
-	p := cltest.NewPollingDeviationChecker(t, store)
-
-	logBroadcast := new(mocks.LogBroadcast)
-	var logNewRound *flux_aggregator_wrapper.FluxAggregatorNewRound
-	var logAnswerUpdated *flux_aggregator_wrapper.FluxAggregatorAnswerUpdated
-	var randomType interface{}
->>>>>>> 85de676b
 
 	logBroadcast.On("DecodedLog").Return(logNewRound).Once()
 	assert.NotPanics(t, func() {
@@ -1564,18 +1541,11 @@
 		initr.IdleTimer.Disabled = true
 		run := cltest.NewJobRun(job)
 
-<<<<<<< HEAD
 		var (
 			rm             = new(mocks.RunManager)
 			fetcher        = new(mocks.Fetcher)
 			fluxAggregator = new(mocks.FluxAggregator)
 			logBroadcaster = new(logmocks.Broadcaster)
-=======
-		rm := new(mocks.RunManager)
-		fetcher := new(mocks.Fetcher)
-		fluxAggregator := new(mocks.FluxAggregator)
-		logBroadcaster := new(mocks.LogBroadcaster)
->>>>>>> 85de676b
 
 			paymentAmount  = store.Config.MinimumContractPayment().ToInt()
 			availableFunds = big.NewInt(1).Mul(paymentAmount, big.NewInt(1000))
@@ -1760,25 +1730,12 @@
 			store, storeCleanup := cltest.NewStoreWithConfig(config)
 			defer storeCleanup()
 
-<<<<<<< HEAD
 			var (
 				fluxAggregator = new(mocks.FluxAggregator)
 				rm             = new(mocks.RunManager)
 				fetcher        = new(mocks.Fetcher)
 				logBroadcaster = new(logmocks.Broadcaster)
 				flagsContract  = new(mocks.Flags)
-=======
-			gethClient := new(mocks.GethClient)
-			defer gethClient.AssertExpectations(t)
-			store.EthClient = eth.NewClientWith(nil, gethClient)
-
-			fluxAggregator := new(mocks.FluxAggregator)
-			rm := new(mocks.RunManager)
-			fetcher := new(mocks.Fetcher)
-			logBroadcaster := new(mocks.LogBroadcaster)
-			job := cltest.NewJobWithFluxMonitorInitiator()
-			initr := job.Initiators[0]
->>>>>>> 85de676b
 
 				job   = cltest.NewJobWithFluxMonitorInitiator()
 				initr = job.Initiators[0]
