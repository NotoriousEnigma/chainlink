package keeper_test

import (
	"context"
	"math/big"
	"testing"
	"time"

	"github.com/smartcontractkit/chainlink/core/services/headtracker"
	"github.com/stretchr/testify/assert"

	"github.com/ethereum/go-ethereum/common"
	"github.com/onsi/gomega"
	"github.com/smartcontractkit/chainlink/core/internal/cltest"
	"github.com/smartcontractkit/chainlink/core/internal/mocks"
	"github.com/smartcontractkit/chainlink/core/services/job"
	"github.com/smartcontractkit/chainlink/core/services/keeper"
	"github.com/smartcontractkit/chainlink/core/store"
	"github.com/smartcontractkit/chainlink/core/store/models"
	"github.com/stretchr/testify/mock"
	"github.com/stretchr/testify/require"
	"go.uber.org/atomic"
)

func setup(t *testing.T) (
	*store.Store,
	*mocks.Client,
	*keeper.UpkeepExecuter,
	keeper.Registry,
	keeper.UpkeepRegistration,
	job.Job,
	cltest.JobPipelineV2TestHelper,
) {
	config, cfgCleanup := cltest.NewConfig(t)
	t.Cleanup(cfgCleanup)
	config.Set("KEEPER_MAXIMUM_GRACE_PERIOD", 0)
	store, strCleanup := cltest.NewStoreWithConfig(t, config)
	t.Cleanup(strCleanup)
	ethMock := new(mocks.Client)
	registry, job := cltest.MustInsertKeeperRegistry(t, store)
<<<<<<< HEAD
	cfg, cleanup := cltest.NewConfig(t)
	t.Cleanup(cleanup)
	jpv2 := cltest.NewJobPipelineV2(t, cfg, store.DB)
	headBroadcaster := services.NewHeadBroadcaster()
=======
	jpv2 := cltest.NewJobPipelineV2(t, store.DB)
	headBroadcaster := headtracker.NewHeadBroadcaster()
>>>>>>> 32f6ccef
	executer := keeper.NewUpkeepExecuter(job, store.DB, jpv2.Pr, ethMock, headBroadcaster, store.Config)
	upkeep := cltest.MustInsertUpkeepForRegistry(t, store, registry)
	err := executer.Start()
	t.Cleanup(func() { executer.Close() })
	require.NoError(t, err)
	return store, ethMock, executer, registry, upkeep, job, jpv2
}

var checkUpkeepResponse = struct {
	PerformData    []byte
	MaxLinkPayment *big.Int
	GasLimit       *big.Int
	GasWei         *big.Int
	LinkEth        *big.Int
}{
	PerformData:    common.Hex2Bytes("1234"),
	MaxLinkPayment: big.NewInt(0), // doesn't matter
	GasLimit:       big.NewInt(2_000_000),
	GasWei:         big.NewInt(0), // doesn't matter
	LinkEth:        big.NewInt(0), // doesn't matter
}

func Test_UpkeepExecuter_ErrorsIfStartedTwice(t *testing.T) {
	t.Parallel()
	_, _, executer, _, _, _, _ := setup(t)
	err := executer.Start() // already started in setup()
	require.Error(t, err)
}

func Test_UpkeepExecuter_PerformsUpkeep_Happy(t *testing.T) {
	t.Parallel()

	t.Run("runs upkeep on triggering block number", func(t *testing.T) {
		store, ethMock, executer, registry, upkeep, job, jpv2 := setup(t)

		registryMock := cltest.NewContractMockReceiver(t, ethMock, keeper.RegistryABI, registry.ContractAddress.Address())
		registryMock.MockResponse("checkUpkeep", checkUpkeepResponse)

		head := models.NewHead(big.NewInt(20), cltest.NewHash(), cltest.NewHash(), 1000)
		executer.OnNewLongestChain(context.Background(), head)
		cltest.WaitForCount(t, store, models.EthTx{}, 1)
		assertLastRunHeight(t, store, upkeep, 20)
		runs := cltest.WaitForPipelineComplete(t, 0, job.ID, 1, 0, jpv2.Jrm, time.Second, 100*time.Millisecond)
		require.Len(t, runs, 1)
		_, ok := runs[0].Meta.Val.(map[string]interface{})["eth_tx_id"]
		assert.True(t, ok)

		ethMock.AssertExpectations(t)
	})

	t.Run("triggers exactly one upkeep if heads are skipped but later heads arrive within range", func(t *testing.T) {
		store, ethMock, executer, registry, upkeep, job, jpv2 := setup(t)

		registryMock := cltest.NewContractMockReceiver(t, ethMock, keeper.RegistryABI, registry.ContractAddress.Address())
		registryMock.MockResponse("checkUpkeep", checkUpkeepResponse)

		// turn falls somewhere between 20-39 (blockCountPerTurn=20)
		// heads 20 thru 35 were skipped (e.g. due to node reboot)
		head := *cltest.Head(36)

		executer.OnNewLongestChain(context.Background(), head)
		cltest.WaitForCount(t, store, models.EthTx{}, 1)
		runs := cltest.WaitForPipelineComplete(t, 0, job.ID, 1, 0, jpv2.Jrm, time.Second, 100*time.Millisecond)
		assertLastRunHeight(t, store, upkeep, 36)
		require.Len(t, runs, 1)
		_, ok := runs[0].Meta.Val.(map[string]interface{})["eth_tx_id"]
		assert.True(t, ok)

		// heads 37, 38 etc do nothing
		for i := 37; i < 40; i++ {
			head = *cltest.Head(i)
			executer.OnNewLongestChain(context.Background(), head)
			cltest.AssertCountStays(t, store, models.EthTx{}, 1)
		}

		// head 40 triggers a new run
		head = *cltest.Head(40)

		executer.OnNewLongestChain(context.Background(), head)
		cltest.WaitForCount(t, store, models.EthTx{}, 2)
		assertLastRunHeight(t, store, upkeep, 40)
		runs = cltest.WaitForPipelineComplete(t, 0, job.ID, 1, 0, jpv2.Jrm, time.Second, 100*time.Millisecond)
		require.Len(t, runs, 2)
		_, ok = runs[0].Meta.Val.(map[string]interface{})["eth_tx_id"]
		assert.True(t, ok)

		ethMock.AssertExpectations(t)
	})

}

func Test_UpkeepExecuter_PerformsUpkeep_Error(t *testing.T) {
	t.Parallel()
	g := gomega.NewGomegaWithT(t)

	store, ethMock, executer, registry, _, _, _ := setup(t)

	wasCalled := atomic.NewBool(false)
	registryMock := cltest.NewContractMockReceiver(t, ethMock, keeper.RegistryABI, registry.ContractAddress.Address())
	registryMock.MockRevertResponse("checkUpkeep").Run(func(args mock.Arguments) {
		wasCalled.Store(true)
	})

	head := models.NewHead(big.NewInt(20), cltest.NewHash(), cltest.NewHash(), 1000)
	executer.OnNewLongestChain(context.TODO(), head)

	g.Eventually(wasCalled).Should(gomega.Equal(atomic.NewBool(true)))
	cltest.AssertCountStays(t, store, models.EthTx{}, 0)
	ethMock.AssertExpectations(t)
}<|MERGE_RESOLUTION|>--- conflicted
+++ resolved
@@ -38,15 +38,10 @@
 	t.Cleanup(strCleanup)
 	ethMock := new(mocks.Client)
 	registry, job := cltest.MustInsertKeeperRegistry(t, store)
-<<<<<<< HEAD
 	cfg, cleanup := cltest.NewConfig(t)
 	t.Cleanup(cleanup)
 	jpv2 := cltest.NewJobPipelineV2(t, cfg, store.DB)
-	headBroadcaster := services.NewHeadBroadcaster()
-=======
-	jpv2 := cltest.NewJobPipelineV2(t, store.DB)
 	headBroadcaster := headtracker.NewHeadBroadcaster()
->>>>>>> 32f6ccef
 	executer := keeper.NewUpkeepExecuter(job, store.DB, jpv2.Pr, ethMock, headBroadcaster, store.Config)
 	upkeep := cltest.MustInsertUpkeepForRegistry(t, store, registry)
 	err := executer.Start()
