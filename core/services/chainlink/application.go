--- conflicted
+++ resolved
@@ -71,7 +71,7 @@
 	GetEventBroadcaster() postgres.EventBroadcaster
 	WakeSessionReaper()
 	NewBox() packr.Box
-	GetWebAuthnConfiguration() models.WebAuthnConfiguration
+	GetWebAuthnConfiguration() sessions.WebAuthnConfiguration
 
 	GetExternalInitiatorManager() webhook.ExternalInitiatorManager
 	GetChainSet() evm.ChainSet
@@ -636,13 +636,13 @@
 	return app.EventBroadcaster
 }
 
-<<<<<<< HEAD
-	return nil
+func (app *ChainlinkApplication) GetDB() *gorm.DB {
+	return app.store.DB
 }
 
 // Returns the configuration to use for creating and authenticating
 // new WebAuthn credentials
-func (app *ChainlinkApplication) GetWebAuthnConfiguration() models.WebAuthnConfiguration {
+func (app *ChainlinkApplication) GetWebAuthnConfiguration() sessions.WebAuthnConfiguration {
 	rpid := app.Config.RPID()
 	rporigin := app.Config.RPOrigin()
 	if rpid == "" {
@@ -653,12 +653,8 @@
 		app.GetLogger().Errorf("RPOrigin is not set, WebAuthn will likely not work as intended")
 	}
 
-	return models.WebAuthnConfiguration{
+	return sessions.WebAuthnConfiguration{
 		RPID:     rpid,
 		RPOrigin: rporigin,
 	}
-=======
-func (app *ChainlinkApplication) GetDB() *gorm.DB {
-	return app.store.DB
->>>>>>> e4b4ca45
 }