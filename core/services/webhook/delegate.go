--- conflicted
+++ resolved
@@ -20,11 +20,7 @@
 	}
 
 	JobRunner interface {
-<<<<<<< HEAD
-		RunJob(ctx context.Context, jobUUID uuid.UUID, pipelineInputs []pipeline.Result, meta pipeline.JSONSerializable) (int64, error)
-=======
-		RunJob(ctx context.Context, jobUUID models.JobID, pipelineInput interface{}, meta pipeline.JSONSerializable) (int64, error)
->>>>>>> 7a3e1543
+		RunJob(ctx context.Context, jobUUID uuid.UUID, pipelineInput interface{}, meta pipeline.JSONSerializable) (int64, error)
 	}
 )
 
@@ -110,16 +106,8 @@
 
 var ErrJobNotExists = errors.New("job does not exist")
 
-<<<<<<< HEAD
-func (r *webhookJobRunner) RunJob(ctx context.Context, jobUUID uuid.UUID, pipelineInputs []pipeline.Result, meta pipeline.JSONSerializable) (int64, error) {
+func (r *webhookJobRunner) RunJob(ctx context.Context, jobUUID uuid.UUID, pipelineInput interface{}, meta pipeline.JSONSerializable) (int64, error) {
 	spec, exists := r.spec(jobUUID)
-=======
-func (r *webhookJobRunner) RunJob(ctx context.Context, jobUUID models.JobID, pipelineInput interface{}, meta pipeline.JSONSerializable) (int64, error) {
-	var uuidHash models.JobID
-	copy(uuidHash[:], jobUUID[:])
-
-	spec, exists := r.spec(uuidHash)
->>>>>>> 7a3e1543
 	if !exists {
 		return 0, ErrJobNotExists
 	}
